--- conflicted
+++ resolved
@@ -1,7 +1,6 @@
 #!/usr/bin/env python3
 __author__ = 'Khaled Nassar'
 __email__ = 'knassar702@gmail.com'
-<<<<<<< HEAD
 __version__ = '0.7#Beta'
 
 """
@@ -22,7 +21,6 @@
 colorama.init()
 
 
-=======
 __version__ = '0.6#Beta'
 
 import sys
@@ -34,7 +32,6 @@
 colorama.init()
 
 from optparse import OptionParser
->>>>>>> 5c464c2e
 from libs import NewRequest as nq
 from modules import *
 from threading import Thread
