from .sqli import Sqli
from core.libs import Http

<<<<<<< HEAD
def main(opts: dict, http: Http):
    Sqli(opts, http).start()
=======
def main(opts, http):
    Sqli(opts, http).start()
>>>>>>> e630c670
<|MERGE_RESOLUTION|>--- conflicted
+++ resolved
@@ -1,10 +1,5 @@
 from .sqli import Sqli
 from core.libs import Http
 
-<<<<<<< HEAD
 def main(opts: dict, http: Http):
-    Sqli(opts, http).start()
-=======
-def main(opts, http):
-    Sqli(opts, http).start()
->>>>>>> e630c670
+    Sqli(opts, http).start()