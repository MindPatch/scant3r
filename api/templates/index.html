--- conflicted
+++ resolved
@@ -1,7 +1,3 @@
-<<<<<<< HEAD
-=======
-
->>>>>>> f4e0b95f
 <!DOCTYPE html>
 <html>
 <style>
@@ -51,8 +47,55 @@
 </table>
 
 </body>
-<<<<<<< HEAD
 </html>
-=======
-</html>
->>>>>>> f4e0b95f
+
+<!DOCTYPE html>
+<html>
+<style>
+table, th, td {
+  border: 1px solid black;
+  border-collapse: collapse;
+}
+th, td {
+  padding: 5px;
+  text-align: left;
+}
+</style>
+</head>
+<body>
+
+<h2> <a href='https://github.com/knassar702/scant3r'>ScanT3r</a> - API </h2>
+
+<p>http://localhost:6040/scan/{SCANNER_ID}?url={TAGET}</p>
+
+example : <h5>$ curl 'http://localhost:6040/scan/1?url=http://testphp.vulnweb.com/search.php?test=query%26searchFor=1%26goButton=go'</h5>
+
+<table style="width:70%">
+  <tr>
+    <th>ID</th>
+    <th>Scanner</th> 
+  </tr>
+  <tr>
+    <td>1</td>
+    <td>XSS</td>
+  </tr>
+  <tr>
+    <td>2</td>
+    <td>SQLI</td>
+  </tr>
+  <tr>
+    <td>3</td>
+    <td>RCE</td>
+  </tr>
+  <tr>
+    <td>4</td>
+    <td>SSTI</td>
+  </tr>
+  <tr>
+    <td>5</td>
+    <td>CRLF</td>
+  </tr>
+</table>
+
+</body>
+</html>